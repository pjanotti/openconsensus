/*
 * Copyright 2019, OpenConsensus Authors
 *
 * Licensed under the Apache License, Version 2.0 (the "License");
 * you may not use this file except in compliance with the License.
 * You may obtain a copy of the License at
 *
 *     http://www.apache.org/licenses/LICENSE-2.0
 *
 * Unless required by applicable law or agreed to in writing, software
 * distributed under the License is distributed on an "AS IS" BASIS,
 * WITHOUT WARRANTIES OR CONDITIONS OF ANY KIND, either express or implied.
 * See the License for the specific language governing permissions and
 * limitations under the License.
 */

package openconsensus.trace;

import java.util.Collections;
import java.util.List;
import java.util.concurrent.Callable;
import javax.annotation.Nullable;
import openconsensus.context.NoopScope;
import openconsensus.context.Scope;
import openconsensus.internal.Utils;
import openconsensus.trace.data.SpanData;
import openconsensus.trace.propagation.BaseBinaryFormat;
import openconsensus.trace.propagation.BasePropagationComponent;
import openconsensus.trace.propagation.BaseTextFormat;
import openconsensus.trace.propagation.BinaryFormat;
import openconsensus.trace.propagation.PropagationComponent;
import openconsensus.trace.propagation.TextFormat;

/** No-op implementations of trace classes. */
// TODO(Issue #65): decide whether this class should be public or not.
final class NoopTrace {

  private NoopTrace() {}

  /**
   * Returns an instance that contains no-op implementations for all the instances.
   *
   * @return an instance that contains no-op implementations for all the instances.
   */
  static TraceComponent newNoopTraceComponent() {
    return new NoopTraceComponent();
  }

<<<<<<< HEAD
  private static final class NoopTraceComponent extends BaseTraceComponent {
=======
  private static final class NoopTraceComponent extends TraceComponent {
    private static final Tracer TRACER = new NoopTracer();
    private static final PropagationComponent PROPAGATION_COMPONENT =
        new NoopPropagationComponent();

>>>>>>> 5a09274d
    @Override
    public Tracer getTracer() {
      return TRACER;
    }

    @Override
    public PropagationComponent getPropagationComponent() {
      return PROPAGATION_COMPONENT;
    }
  }

  // No-Op implementation of the Tracer.
<<<<<<< HEAD
  private static final class NoopTracer extends BaseTracer {

=======
  private static final class NoopTracer extends Tracer {
>>>>>>> 5a09274d
    @Override
    public Span getCurrentSpan() {
      return BlankSpan.INSTANCE;
    }

    @Override
    public Scope withSpan(Span span) {
      return NoopScope.getInstance();
    }

    @Override
    public Runnable withSpan(Span span, Runnable runnable) {
      return runnable;
    }

    @Override
    public <C> Callable<C> withSpan(Span span, Callable<C> callable) {
      return callable;
    }

    @Override
    public SpanBuilder spanBuilder(String spanName) {
      return spanBuilderWithExplicitParent(spanName, getCurrentSpan());
    }

    @Override
    public SpanBuilder spanBuilderWithExplicitParent(String spanName, @Nullable Span parent) {
      return NoopSpanBuilder.createWithParent(spanName, parent);
    }

    @Override
    public SpanBuilder spanBuilderWithRemoteParent(
        String spanName, @Nullable SpanContext remoteParentSpanContext) {
      return NoopSpanBuilder.createWithRemoteParent(spanName, remoteParentSpanContext);
    }

    @Override
    public void recordSpanData(SpanData span) {
      // Do nothing
    }

    private NoopTracer() {}
  }

  // Noop implementation of SpanBuilder.
  private static final class NoopSpanBuilder extends BaseSpanBuilder {
    static NoopSpanBuilder createWithParent(String spanName, @Nullable Span parent) {
      return new NoopSpanBuilder(spanName);
    }

    static NoopSpanBuilder createWithRemoteParent(
        String spanName, @Nullable SpanContext remoteParentSpanContext) {
      return new NoopSpanBuilder(spanName);
    }

    @Override
    public Span startSpan() {
      return BlankSpan.INSTANCE;
    }

    @Override
    public void startSpanAndRun(Runnable runnable) {
      runnable.run();
    }

    @Override
    public <V> V startSpanAndCall(Callable<V> callable) throws Exception {
      return callable.call();
    }

    @Override
    public SpanBuilder setSampler(@Nullable Sampler sampler) {
      return this;
    }

    @Override
    public SpanBuilder setParentLinks(List<Span> parentLinks) {
      return this;
    }

    @Override
    public SpanBuilder setRecordEvents(boolean recordEvents) {
      return this;
    }

    @Override
    public SpanBuilder setSpanKind(Span.Kind spanKind) {
      return this;
    }

    private NoopSpanBuilder(String name) {
      Utils.checkNotNull(name, "name");
    }
  }

<<<<<<< HEAD
  /**
   * Returns an instance that contains no-op implementations for all the instances.
   *
   * @return an instance that contains no-op implementations for all the instances.
   */
  private static PropagationComponent getNoopPropagationComponent() {
    return new NoopPropagationComponent();
  }

  private static final class NoopPropagationComponent extends BasePropagationComponent {
=======
  private static final class NoopPropagationComponent extends PropagationComponent {
    private static final BinaryFormat BINARY_FORMAT = new NoopBinaryFormat();
    private static final TextFormat TEXT_FORMAT = new NoopTextFormat();
>>>>>>> 5a09274d

    @Override
    public BinaryFormat getBinaryFormat() {
      return BINARY_FORMAT;
    }

    @Override
    public TextFormat getB3Format() {
      return TEXT_FORMAT;
    }

    @Override
    public TextFormat getTraceContextFormat() {
      return TEXT_FORMAT;
    }
  }

<<<<<<< HEAD
  /**
   * Returns the no-op implementation of the {@code BinaryFormat}.
   *
   * @return the no-op implementation of the {@code BinaryFormat}.
   */
  private static BinaryFormat getNoopBinaryFormat() {
    return new NoopBinaryFormat();
  }

  private static final class NoopBinaryFormat extends BaseBinaryFormat {
=======
  private static final class NoopBinaryFormat extends BinaryFormat {
>>>>>>> 5a09274d

    @Override
    public byte[] toByteArray(SpanContext spanContext) {
      Utils.checkNotNull(spanContext, "spanContext");
      return new byte[0];
    }

    @Override
    public SpanContext fromByteArray(byte[] bytes) {
      Utils.checkNotNull(bytes, "bytes");
      return SpanContext.INVALID;
    }

    private NoopBinaryFormat() {}
  }

<<<<<<< HEAD
  /**
   * Returns the no-op implementation of the {@code TextFormat}.
   *
   * @return the no-op implementation of the {@code TextFormat}.
   */
  private static TextFormat getNoopTextFormat() {
    return new NoopTextFormat();
  }

  private static final class NoopTextFormat extends BaseTextFormat {
=======
  private static final class NoopTextFormat extends TextFormat {
>>>>>>> 5a09274d

    private NoopTextFormat() {}

    @Override
    public List<String> fields() {
      return Collections.emptyList();
    }

    @Override
    public <C> void inject(SpanContext spanContext, C carrier, Setter<C> setter) {
      Utils.checkNotNull(spanContext, "spanContext");
      Utils.checkNotNull(carrier, "carrier");
      Utils.checkNotNull(setter, "setter");
    }

    @Override
    public <C> SpanContext extract(C carrier, Getter<C> getter) {
      Utils.checkNotNull(carrier, "carrier");
      Utils.checkNotNull(getter, "getter");
      return SpanContext.INVALID;
    }
  }
}<|MERGE_RESOLUTION|>--- conflicted
+++ resolved
@@ -46,15 +46,10 @@
     return new NoopTraceComponent();
   }
 
-<<<<<<< HEAD
-  private static final class NoopTraceComponent extends BaseTraceComponent {
-=======
-  private static final class NoopTraceComponent extends TraceComponent {
     private static final Tracer TRACER = new NoopTracer();
     private static final PropagationComponent PROPAGATION_COMPONENT =
         new NoopPropagationComponent();
 
->>>>>>> 5a09274d
     @Override
     public Tracer getTracer() {
       return TRACER;
@@ -66,13 +61,7 @@
     }
   }
 
-  // No-Op implementation of the Tracer.
-<<<<<<< HEAD
   private static final class NoopTracer extends BaseTracer {
-
-=======
-  private static final class NoopTracer extends Tracer {
->>>>>>> 5a09274d
     @Override
     public Span getCurrentSpan() {
       return BlankSpan.INSTANCE;
@@ -168,22 +157,9 @@
     }
   }
 
-<<<<<<< HEAD
-  /**
-   * Returns an instance that contains no-op implementations for all the instances.
-   *
-   * @return an instance that contains no-op implementations for all the instances.
-   */
-  private static PropagationComponent getNoopPropagationComponent() {
-    return new NoopPropagationComponent();
-  }
-
   private static final class NoopPropagationComponent extends BasePropagationComponent {
-=======
-  private static final class NoopPropagationComponent extends PropagationComponent {
     private static final BinaryFormat BINARY_FORMAT = new NoopBinaryFormat();
     private static final TextFormat TEXT_FORMAT = new NoopTextFormat();
->>>>>>> 5a09274d
 
     @Override
     public BinaryFormat getBinaryFormat() {
@@ -201,20 +177,7 @@
     }
   }
 
-<<<<<<< HEAD
-  /**
-   * Returns the no-op implementation of the {@code BinaryFormat}.
-   *
-   * @return the no-op implementation of the {@code BinaryFormat}.
-   */
-  private static BinaryFormat getNoopBinaryFormat() {
-    return new NoopBinaryFormat();
-  }
-
   private static final class NoopBinaryFormat extends BaseBinaryFormat {
-=======
-  private static final class NoopBinaryFormat extends BinaryFormat {
->>>>>>> 5a09274d
 
     @Override
     public byte[] toByteArray(SpanContext spanContext) {
@@ -231,20 +194,7 @@
     private NoopBinaryFormat() {}
   }
 
-<<<<<<< HEAD
-  /**
-   * Returns the no-op implementation of the {@code TextFormat}.
-   *
-   * @return the no-op implementation of the {@code TextFormat}.
-   */
-  private static TextFormat getNoopTextFormat() {
-    return new NoopTextFormat();
-  }
-
   private static final class NoopTextFormat extends BaseTextFormat {
-=======
-  private static final class NoopTextFormat extends TextFormat {
->>>>>>> 5a09274d
 
     private NoopTextFormat() {}
 
